--- conflicted
+++ resolved
@@ -236,19 +236,11 @@
 
     def __init__(
         self,
-<<<<<<< HEAD
         sampling_strategy='auto',
         random_state=None,
         truncation_factor=1.0,
         deformation_factor=0.0,
         selection_strategy='combined',
-=======
-        sampling_strategy="auto",
-        random_state=None,
-        truncation_factor=1.0,
-        deformation_factor=0.0,
-        selection_strategy="combined",
->>>>>>> fe04e3a7
         k_neighbors=5,
         categorical_features=None,
         n_jobs=1,
@@ -271,13 +263,8 @@
         # Validate strategy
         if self.selection_strategy not in SELECTION_STRATEGY:
             error_msg = (
-<<<<<<< HEAD
                 'Unknown selection_strategy for Geometric SMOTE algorithm. '
                 'Choices are {}. Got {} instead.'
-=======
-                "Unknown selection_strategy for Geometric SMOTE algorithm. "
-                "Choices are {}. Got {} instead."
->>>>>>> fe04e3a7
             )
             raise ValueError(
                 error_msg.format(SELECTION_STRATEGY, self.selection_strategy)
@@ -286,11 +273,7 @@
         # Create nearest neighbors object for positive class
         if self.selection_strategy in ("minority", "combined"):
             self.nns_pos_ = check_neighbors_object(
-<<<<<<< HEAD
                 'nns_positive', self.k_neighbors, additional_neighbor=1
-=======
-                "nns_positive", self.k_neighbors, additional_neighbor=1
->>>>>>> fe04e3a7
             )
             self.nns_pos_.set_params(n_jobs=self.n_jobs)
 
@@ -377,11 +360,7 @@
 
         # Force minority strategy if no negative class samples are present
         self.selection_strategy_ = (
-<<<<<<< HEAD
             'minority' if X.shape[0] == X_pos.shape[0] else self.selection_strategy
-=======
-            "minority" if X.shape[0] == X_pos.shape[0] else self.selection_strategy
->>>>>>> fe04e3a7
         )
 
         # Minority or combined strategy
@@ -395,11 +374,7 @@
             cols = np.mod(samples_indices, points_pos.shape[1])
 
         # Majority or combined strategy
-<<<<<<< HEAD
         if self.selection_strategy_ in ('majority', 'combined'):
-=======
-        if self.selection_strategy_ in ("majority", "combined"):
->>>>>>> fe04e3a7
             X_neg = X[y != pos_class_label]
             self.nn_neg_.fit(X_neg)
             points_neg = self.nn_neg_.kneighbors(X_pos)[1]
@@ -417,11 +392,7 @@
                 X[:, self.continuous_features_.size :] = self._X_categorical_encoded
                 # Select positive class samples
                 X_pos = X[y == pos_class_label]
-<<<<<<< HEAD
                 if self.selection_strategy_ in ('majority', 'combined'):
-=======
-                if self.selection_strategy_ in ("majority", "combined"):
->>>>>>> fe04e3a7
                     X_neg = X[y != pos_class_label]
 
         # Generate new samples
