--- conflicted
+++ resolved
@@ -103,11 +103,7 @@
 
 
 @pytest.mark.parametrize(
-<<<<<<< HEAD
     'center,surface_point',
-=======
-    "center,surface_point",
->>>>>>> fe04e3a7
     [
         (CENTERS[0], SURFACE_POINTS[0]),
         (CENTERS[1], SURFACE_POINTS[1]),
@@ -124,11 +120,7 @@
 
 
 @pytest.mark.parametrize(
-<<<<<<< HEAD
     'surface_point,deformation_factor',
-=======
-    "surface_point,deformation_factor",
->>>>>>> fe04e3a7
     [
         (np.array([1.0, 0.0]), 0.0),
         (2.6 * np.array([0.0, 1.0]), 0.25),
@@ -148,11 +140,7 @@
 
 
 @pytest.mark.parametrize(
-<<<<<<< HEAD
     'center,surface_point,truncation_factor',
-=======
-    "center,surface_point,truncation_factor",
->>>>>>> fe04e3a7
     [
         (center, surface_point, truncation_factor)
         for center, surface_point in zip(CENTERS, SURFACE_POINTS)
@@ -204,20 +192,12 @@
     X, y = make_classification(
         random_state=RND_SEED, n_samples=n_samples, weights=weights
     )
-<<<<<<< HEAD
     gsmote = GeometricSMOTE(random_state=RANDOM_STATE, selection_strategy='Minority')
-=======
-    gsmote = GeometricSMOTE(random_state=RANDOM_STATE, selection_strategy="Minority")
->>>>>>> fe04e3a7
     with pytest.raises(ValueError):
         gsmote.fit_resample(X, y)
 
 
-<<<<<<< HEAD
 @pytest.mark.parametrize('selection_strategy', ['combined', 'minority', 'majority'])
-=======
-@pytest.mark.parametrize("selection_strategy", ["combined", "minority", "majority"])
->>>>>>> fe04e3a7
 def test_gsmote_nn(selection_strategy):
     """Test nearest neighbors object."""
     n_samples, weights = 200, [0.6, 0.4]
@@ -235,11 +215,7 @@
 
 
 @pytest.mark.parametrize(
-<<<<<<< HEAD
     'selection_strategy, truncation_factor, deformation_factor',
-=======
-    "selection_strategy, truncation_factor, deformation_factor",
->>>>>>> fe04e3a7
     [
         (selection_strategy, truncation_factor, deformation_factor)
         for selection_strategy in SELECTION_STRATEGY
@@ -271,11 +247,7 @@
 
 
 @pytest.mark.parametrize(
-<<<<<<< HEAD
     'selection_strategy, truncation_factor, deformation_factor',
-=======
-    "selection_strategy, truncation_factor, deformation_factor",
->>>>>>> fe04e3a7
     [
         (selection_strategy, truncation_factor, deformation_factor)
         for selection_strategy in SELECTION_STRATEGY
@@ -448,40 +420,24 @@
     # https://github.com/scikit-learn-contrib/imbalanced-learn/issues/662
     data = np.array(
         [
-<<<<<<< HEAD
             [1, 2, 1, 'A'],
             [2, 1, 2, 'A'],
             [1, 2, 3, 'B'],
             [1, 2, 4, 'C'],
             [1, 2, 5, 'C'],
-=======
-            [1, 2, 1, "A"],
-            [2, 1, 2, "A"],
-            [1, 2, 3, "B"],
-            [1, 2, 4, "C"],
-            [1, 2, 5, "C"],
->>>>>>> fe04e3a7
         ],
         dtype="object",
     )
     labels = np.array(
-<<<<<<< HEAD
         ['class_1', 'class_1', 'class_1', 'class_2', 'class_2'], dtype=object
-=======
-        ["class_1", "class_1", "class_1", "class_2", "class_2"], dtype=object
->>>>>>> fe04e3a7
     )
     gsmote = GeometricSMOTE(
         categorical_features=[3],
         k_neighbors=1,
-<<<<<<< HEAD
         selection_strategy='minority',
-=======
-        selection_strategy="minority",
->>>>>>> fe04e3a7
         random_state=0,
     )
     X_res, y_res = gsmote.fit_resample(data, labels)
     # check that the categorical feature is not random but correspond to the
     # categories seen in the minority class samples
-    assert X_res[-1, -1] == "C"+    assert X_res[-1, -1] == 'C'